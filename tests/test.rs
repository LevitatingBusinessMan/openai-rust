use futures_util::StreamExt;
use openai_rust;
use std::env::var;
use lazy_static::lazy_static;

lazy_static! {
    static ref KEY: String = var("OPENAI_API_KEY").unwrap();
}

#[tokio::test]
pub async fn list_models() {
    let c = openai_rust::Client::new(&KEY);
    c.list_models().await.unwrap();
}

#[tokio::test]
pub async fn create_chat() {
    let c = openai_rust::Client::new(&KEY);
    let args = openai_rust::chat::ChatArguments::new("gpt-3.5-turbo", vec![
        openai_rust::chat::Message {
            role: "user".to_owned(),
            content: "Hello GPT!".to_owned(),
        }
    ]);
    c.create_chat(args).await.unwrap();
}

#[tokio::test]
pub async fn create_chat_stream() {
    let c = openai_rust::Client::new(&KEY);
    let args = openai_rust::chat::ChatArguments::new("gpt-3.5-turbo", vec![
        openai_rust::chat::Message {
            role: "user".to_owned(),
            content: "Hello GPT!".to_owned(),
        }
    ]);
    c.create_chat_stream(args).await.unwrap().collect::<Vec<_>>().await;
}

#[tokio::test]
pub async fn create_completion() {
    let c = openai_rust::Client::new(&KEY);
    let args = openai_rust::completions::CompletionArguments::new("text-davinci-003", "The quick brown fox".to_owned());
    c.create_completion(args).await.unwrap();
}

#[tokio::test]
pub async fn create_completion_logprobs() {
    let c = openai_rust::Client::new(&KEY);
    let mut args = openai_rust::completions::CompletionArguments::new("text-davinci-003", "The quick brown fox".to_owned());
    args.logprobs = Some(1);
    c.create_completion(args).await.unwrap();
}

#[tokio::test]
pub async fn create_edit() {
    let c = openai_rust::Client::new(&KEY);
    let args = openai_rust::edits::EditArguments::new("text-davinci-edit-001", "The quick brown fox".to_owned(), "Complete this sentence.".to_owned());
    c.create_edit(args).await.unwrap();
}

#[tokio::test]
<<<<<<< HEAD
pub async fn create_embeddings() {
    let c = openai_rust::Client::new(&KEY);
    let args = openai_rust::embeddings::EmbeddingsArguments::new("text-embedding-ada-002", "The food was delicious and the waiter...".to_owned());
    c.create_embeddings(args).await.unwrap();
=======
pub async fn external_client() {
    use reqwest;
    let req_c = reqwest::ClientBuilder::new().user_agent("My cool program").build().unwrap();
    let c = openai_rust::Client::new_with_client(&KEY, req_c);
    c.list_models().await.unwrap();
>>>>>>> 060ccce5
}<|MERGE_RESOLUTION|>--- conflicted
+++ resolved
@@ -60,16 +60,16 @@
 }
 
 #[tokio::test]
-<<<<<<< HEAD
 pub async fn create_embeddings() {
     let c = openai_rust::Client::new(&KEY);
     let args = openai_rust::embeddings::EmbeddingsArguments::new("text-embedding-ada-002", "The food was delicious and the waiter...".to_owned());
     c.create_embeddings(args).await.unwrap();
-=======
+}
+
+#[tokio::test]
 pub async fn external_client() {
     use reqwest;
     let req_c = reqwest::ClientBuilder::new().user_agent("My cool program").build().unwrap();
     let c = openai_rust::Client::new_with_client(&KEY, req_c);
     c.list_models().await.unwrap();
->>>>>>> 060ccce5
 }